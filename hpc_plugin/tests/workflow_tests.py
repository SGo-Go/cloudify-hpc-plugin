########
# Copyright (c) 2017 MSO4SC - javier.carnero@atos.net
#
# Licensed under the Apache License, Version 2.0 (the "License");
# you may not use this file except in compliance with the License.
# You may obtain a copy of the License at
#
#        http://www.apache.org/licenses/LICENSE-2.0
#
# Unless required by applicable law or agreed to in writing, software
# distributed under the License is distributed on an "AS IS" BASIS,
# WITHOUT WARRANTIES OR CONDITIONS OF ANY KIND, either express or implied.
# See the License for the specific language governing permissions and
# limitations under the License.

""" Holds the unit tests """
import os
import unittest
import logging
import yaml

from cloudify.test_utils import workflow_test


class TestPlugin(unittest.TestCase):
    """ Test workflows class """

    def set_inputs(self, *args, **kwargs):  # pylint: disable=W0613
        """ Parse inputs yaml file """
        # Chech whether a local inputs file is available
        inputs_file = 'blueprint-inputs.yaml'
        if os.path.isfile(os.path.join('hpc_plugin',
                                       'tests',
                                       'blueprint',
                                       'local-blueprint-inputs.yaml')):
            inputs_file = 'local-blueprint-inputs.yaml'
        inputs = {}
        with open(os.path.join('hpc_plugin',
                               'tests',
                               'blueprint',
                               inputs_file),
                  'r') as stream:
            try:
                inputs = yaml.load(stream)
            except yaml.YAMLError as exc:
                print exc

        return inputs

    @workflow_test(os.path.join('blueprint', 'blueprint_srun.yaml'),
                   resources_to_copy=[(os.path.join('blueprint', 'hpc_plugin',
                                                    'test_plugin.yaml'),
                                       'hpc_plugin'),
                                      (os.path.join('blueprint', 'scripts',
                                                    'bootstrap_example.sh'),
                                       'scripts'),
                                      (os.path.join('blueprint', 'scripts',
                                                    'revert_example.sh'),
                                       'scripts')],
                   inputs='set_inputs')
    def test_srun(self, cfy_local):
        """ Install & Run workflows. """
        cfy_local.execute('install', task_retries=0)
        cfy_local.execute('run_jobs', task_retries=0)
        cfy_local.execute('uninstall', task_retries=0)

        # extract single node instance
        instance = cfy_local.storage.get_node_instances()[0]

        # due to a cfy bug sometimes login keyword is not ready in the tests
        if 'login' in instance.runtime_properties:
            # assert runtime properties is properly set in node instance
            self.assertEqual(instance.runtime_properties['login'],
                             True)
        else:
            logging.warning('[WARNING] Login could not be tested')

    @workflow_test(os.path.join('blueprint', 'blueprint_sbatch.yaml'),
                   resources_to_copy=[(os.path.join('blueprint', 'hpc_plugin',
                                                    'test_plugin.yaml'),
                                       'hpc_plugin'),
                                      (os.path.join('blueprint', 'scripts',
                                                    'bootstrap_' +
                                                    'sbatch_example.sh'),
                                       'scripts'),
                                      (os.path.join('blueprint', 'scripts',
                                                    'revert_' +
                                                    'sbatch_example.sh'),
                                       'scripts')],
                   inputs='set_inputs')
    def test_sbatch(self, cfy_local):
        """ Install & Run workflows. """
        cfy_local.execute('install', task_retries=0)
        cfy_local.execute('run_jobs', task_retries=0)
        cfy_local.execute('uninstall', task_retries=0)

        # extract single node instance
        instance = cfy_local.storage.get_node_instances()[0]

        # due to a cfy bug sometimes login keyword is not ready in the tests
        if 'login' in instance.runtime_properties:
            # assert runtime properties is properly set in node instance
            self.assertEqual(instance.runtime_properties['login'],
                             True)
        else:
            logging.warning('[WARNING] Login could not be tested')

    @workflow_test(os.path.join('blueprint', 'blueprint_sbatch_scale.yaml'),
                   resources_to_copy=[(os.path.join('blueprint', 'hpc_plugin',
                                                    'test_plugin.yaml'),
                                       'hpc_plugin'),
                                      (os.path.join('blueprint', 'scripts',
                                                    'bootstrap_' +
                                                    'sbatch_example.sh'),
                                       'scripts'),
                                      (os.path.join('blueprint', 'scripts',
                                                    'revert_' +
                                                    'sbatch_example.sh'),
                                       'scripts')],
                   inputs='set_inputs')
    def test_sbatch_scale(self, cfy_local):
        """ Install & Run workflows. """
        cfy_local.execute('install', task_retries=0)
        cfy_local.execute('run_jobs', task_retries=0)
        cfy_local.execute('uninstall', task_retries=0)

        # extract single node instance
        instance = cfy_local.storage.get_node_instances()[0]

        # due to a cfy bug sometimes login keyword is not ready in the tests
        if 'login' in instance.runtime_properties:
            # assert runtime properties is properly set in node instance
            self.assertEqual(instance.runtime_properties['login'],
                             True)
        else:
            logging.warning('[WARNING] Login could not be tested')

    @workflow_test(os.path.join('blueprint', 'blueprint_singularity.yaml'),
                   resources_to_copy=[(os.path.join('blueprint', 'hpc_plugin',
                                                    'test_plugin.yaml'),
                                       'hpc_plugin'),
                                      (os.path.join('blueprint', 'scripts',
                                                    'singularity_' +
                                                    'bootstrap_example.sh'),
                                       'scripts'),
                                      (os.path.join('blueprint', 'scripts',
                                                    'singularity_' +
                                                    'revert_example.sh'),
                                       'scripts')],
                   inputs='set_inputs')
    def test_singularity(self, cfy_local):
        """ Install & Run workflows. """
        cfy_local.execute('install', task_retries=0)
        cfy_local.execute('run_jobs', task_retries=0)
        cfy_local.execute('uninstall', task_retries=0)

        # extract single node instance
        instance = cfy_local.storage.get_node_instances()[0]

        # due to a cfy bug sometimes login keyword is not ready in the tests
        if 'login' in instance.runtime_properties:
            # assert runtime properties is properly set in node instance
            self.assertEqual(instance.runtime_properties['login'],
                             True)
        else:
            logging.warning('[WARNING] Login could not be tested')

    @workflow_test(os.path.join('blueprint',
                                'blueprint_singularity_scale.yaml'),
                   resources_to_copy=[(os.path.join('blueprint', 'hpc_plugin',
                                                    'test_plugin.yaml'),
                                       'hpc_plugin'),
                                      (os.path.join('blueprint', 'scripts',
                                                    'singularity_' +
                                                    'bootstrap_example.sh'),
                                       'scripts'),
                                      (os.path.join('blueprint', 'scripts',
                                                    'singularity_' +
                                                    'revert_example.sh'),
                                       'scripts')],
                   inputs='set_inputs')
    def test_singularity_scale(self, cfy_local):
        """ Install & Run workflows. """
        cfy_local.execute('install', task_retries=0)
        cfy_local.execute('run_jobs', task_retries=0)
        cfy_local.execute('uninstall', task_retries=0)

        # extract single node instance
        instance = cfy_local.storage.get_node_instances()[0]

        # due to a cfy bug sometimes login keyword is not ready in the tests
        if 'login' in instance.runtime_properties:
            # assert runtime properties is properly set in node instance
            self.assertEqual(instance.runtime_properties['login'],
                             True)
        else:
            logging.warning('[WARNING] Login could not be tested')

    @workflow_test(os.path.join('blueprint', 'blueprint_four.yaml'),
                   resources_to_copy=[(os.path.join('blueprint', 'hpc_plugin',
                                                    'test_plugin.yaml'),
                                       'hpc_plugin'),
                                      (os.path.join('blueprint', 'scripts',
                                                    'bootstrap_example.sh'),
                                       'scripts'),
                                      (os.path.join('blueprint', 'scripts',
                                                    'revert_example.sh'),
                                       'scripts'),
                                      (os.path.join('blueprint', 'scripts',
                                                    'singularity_' +
                                                    'bootstrap_example.sh'),
                                       'scripts'),
                                      (os.path.join('blueprint', 'scripts',
                                                    'singularity_' +
                                                    'revert_example.sh'),
                                       'scripts'),
                                      (os.path.join('blueprint', 'scripts',
                                                    'bootstrap_' +
                                                    'sbatch_example.sh'),
                                       'scripts'),
                                      (os.path.join('blueprint', 'scripts',
                                                    'revert_' +
                                                    'sbatch_example.sh'),
                                       'scripts')],
                   inputs='set_inputs')
    def test_four(self, cfy_local):
        """ Install & Run workflows. """
        cfy_local.execute('install', task_retries=0)
        cfy_local.execute('run_jobs', task_retries=0)
        cfy_local.execute('uninstall', task_retries=0)

        # extract single node instance
        instance = cfy_local.storage.get_node_instances()[0]

        # due to a cfy bug sometimes login keyword is not ready in the tests
        if 'login' in instance.runtime_properties:
            # assert runtime properties is properly set in node instance
            self.assertEqual(instance.runtime_properties['login'],
                             True)
        else:
            logging.warning('[WARNING] Login could not be tested')

<<<<<<< HEAD
        # # assert deployment outputs are ok
        # self.assertEqual(cfy_local.outputs()['job_name'][:4], 'cfy_')

if __name__ == '__main__':
    unittest.main()
=======
    @workflow_test(os.path.join('blueprint', 'blueprint_four_scale.yaml'),
                   resources_to_copy=[(os.path.join('blueprint', 'hpc_plugin',
                                                    'test_plugin.yaml'),
                                       'hpc_plugin'),
                                      (os.path.join('blueprint', 'scripts',
                                                    'bootstrap_example.sh'),
                                       'scripts'),
                                      (os.path.join('blueprint', 'scripts',
                                                    'revert_example.sh'),
                                       'scripts'),
                                      (os.path.join('blueprint', 'scripts',
                                                    'singularity_' +
                                                    'bootstrap_example.sh'),
                                       'scripts'),
                                      (os.path.join('blueprint', 'scripts',
                                                    'singularity_' +
                                                    'revert_example.sh'),
                                       'scripts'),
                                      (os.path.join('blueprint', 'scripts',
                                                    'bootstrap_' +
                                                    'sbatch_example.sh'),
                                       'scripts'),
                                      (os.path.join('blueprint', 'scripts',
                                                    'revert_' +
                                                    'sbatch_example.sh'),
                                       'scripts')],
                   inputs='set_inputs')
    def test_four_scale(self, cfy_local):
        """ Install & Run workflows. """
        cfy_local.execute('install', task_retries=0)
        cfy_local.execute('run_jobs', task_retries=0)
        cfy_local.execute('uninstall', task_retries=0)

        # extract single node instance
        instance = cfy_local.storage.get_node_instances()[0]

        # due to a cfy bug sometimes login keyword is not ready in the tests
        if 'login' in instance.runtime_properties:
            # assert runtime properties is properly set in node instance
            self.assertEqual(instance.runtime_properties['login'],
                             True)
        else:
            logging.warning('[WARNING] Login could not be tested')
>>>>>>> 3835535c
<|MERGE_RESOLUTION|>--- conflicted
+++ resolved
@@ -240,54 +240,49 @@
         else:
             logging.warning('[WARNING] Login could not be tested')
 
-<<<<<<< HEAD
-        # # assert deployment outputs are ok
-        # self.assertEqual(cfy_local.outputs()['job_name'][:4], 'cfy_')
+    @workflow_test(os.path.join('blueprint', 'blueprint_four_scale.yaml'),
+                   resources_to_copy=[(os.path.join('blueprint', 'hpc_plugin',
+                                                    'test_plugin.yaml'),
+                                       'hpc_plugin'),
+                                      (os.path.join('blueprint', 'scripts',
+                                                    'bootstrap_example.sh'),
+                                       'scripts'),
+                                      (os.path.join('blueprint', 'scripts',
+                                                    'revert_example.sh'),
+                                       'scripts'),
+                                      (os.path.join('blueprint', 'scripts',
+                                                    'singularity_' +
+                                                    'bootstrap_example.sh'),
+                                       'scripts'),
+                                      (os.path.join('blueprint', 'scripts',
+                                                    'singularity_' +
+                                                    'revert_example.sh'),
+                                       'scripts'),
+                                      (os.path.join('blueprint', 'scripts',
+                                                    'bootstrap_' +
+                                                    'sbatch_example.sh'),
+                                       'scripts'),
+                                      (os.path.join('blueprint', 'scripts',
+                                                    'revert_' +
+                                                    'sbatch_example.sh'),
+                                       'scripts')],
+                   inputs='set_inputs')
+    def test_four_scale(self, cfy_local):
+        """ Install & Run workflows. """
+        cfy_local.execute('install', task_retries=0)
+        cfy_local.execute('run_jobs', task_retries=0)
+        cfy_local.execute('uninstall', task_retries=0)
+
+        # extract single node instance
+        instance = cfy_local.storage.get_node_instances()[0]
+
+        # due to a cfy bug sometimes login keyword is not ready in the tests
+        if 'login' in instance.runtime_properties:
+            # assert runtime properties is properly set in node instance
+            self.assertEqual(instance.runtime_properties['login'],
+                             True)
+        else:
+            logging.warning('[WARNING] Login could not be tested')
 
 if __name__ == '__main__':
-    unittest.main()
-=======
-    @workflow_test(os.path.join('blueprint', 'blueprint_four_scale.yaml'),
-                   resources_to_copy=[(os.path.join('blueprint', 'hpc_plugin',
-                                                    'test_plugin.yaml'),
-                                       'hpc_plugin'),
-                                      (os.path.join('blueprint', 'scripts',
-                                                    'bootstrap_example.sh'),
-                                       'scripts'),
-                                      (os.path.join('blueprint', 'scripts',
-                                                    'revert_example.sh'),
-                                       'scripts'),
-                                      (os.path.join('blueprint', 'scripts',
-                                                    'singularity_' +
-                                                    'bootstrap_example.sh'),
-                                       'scripts'),
-                                      (os.path.join('blueprint', 'scripts',
-                                                    'singularity_' +
-                                                    'revert_example.sh'),
-                                       'scripts'),
-                                      (os.path.join('blueprint', 'scripts',
-                                                    'bootstrap_' +
-                                                    'sbatch_example.sh'),
-                                       'scripts'),
-                                      (os.path.join('blueprint', 'scripts',
-                                                    'revert_' +
-                                                    'sbatch_example.sh'),
-                                       'scripts')],
-                   inputs='set_inputs')
-    def test_four_scale(self, cfy_local):
-        """ Install & Run workflows. """
-        cfy_local.execute('install', task_retries=0)
-        cfy_local.execute('run_jobs', task_retries=0)
-        cfy_local.execute('uninstall', task_retries=0)
-
-        # extract single node instance
-        instance = cfy_local.storage.get_node_instances()[0]
-
-        # due to a cfy bug sometimes login keyword is not ready in the tests
-        if 'login' in instance.runtime_properties:
-            # assert runtime properties is properly set in node instance
-            self.assertEqual(instance.runtime_properties['login'],
-                             True)
-        else:
-            logging.warning('[WARNING] Login could not be tested')
->>>>>>> 3835535c
+    unittest.main()